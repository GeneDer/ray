--- conflicted
+++ resolved
@@ -407,11 +407,7 @@
     )
     request_router_class: str = Field(
         default=DEFAULT.VALUE,
-<<<<<<< HEAD
-        description="The class of request router to use for this deployment.",
-=======
         description="The path pointing to the custom request router class to use for this deployment.",
->>>>>>> b0b75b9e
     )
 
     @root_validator
