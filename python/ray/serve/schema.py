import logging
from collections import Counter
from dataclasses import dataclass, field
from enum import Enum
from typing import Any, Dict, List, Optional, Set, Union
from zlib import crc32

from ray._private.pydantic_compat import (
    BaseModel,
    Extra,
    Field,
    NonNegativeInt,
    PositiveInt,
    StrictInt,
    root_validator,
    validator,
)
from ray._private.ray_logging.constants import LOGRECORD_STANDARD_ATTRS
from ray._private.runtime_env.packaging import parse_uri
from ray.serve._private.common import (
    DeploymentStatus,
    DeploymentStatusTrigger,
    ReplicaState,
    RequestProtocol,
    ServeDeployMode,
)
from ray.serve._private.constants import (
    DEFAULT_GRPC_PORT,
    DEFAULT_MAX_ONGOING_REQUESTS,
    DEFAULT_UVICORN_KEEP_ALIVE_TIMEOUT_S,
    RAY_SERVE_LOG_ENCODING,
    SERVE_DEFAULT_APP_NAME,
)
from ray.serve._private.deployment_info import DeploymentInfo
from ray.serve._private.utils import DEFAULT
from ray.serve.config import ProxyLocation
from ray.util.annotations import PublicAPI

# Shared amongst multiple schemas.
TARGET_CAPACITY_FIELD = Field(
    default=None,
    description=(
        "[EXPERIMENTAL]: the target capacity percentage for all replicas across the "
        "cluster. The `num_replicas`, `min_replicas`, `max_replicas`, and "
        "`initial_replicas` for each deployment will be scaled by this percentage."
    ),
    ge=0,
    le=100,
)


def _route_prefix_format(cls, v):
    """
    The route_prefix
    1. must start with a / character
    2. must not end with a / character (unless the entire prefix is just /)
    3. cannot contain wildcards (must not have "{" or "}")
    """

    if v is None:
        return v

    if not v.startswith("/"):
        raise ValueError(
            f'Got "{v}" for route_prefix. Route prefix must start with "/".'
        )
    if len(v) > 1 and v.endswith("/"):
        raise ValueError(
            f'Got "{v}" for route_prefix. Route prefix '
            'cannot end with "/" unless the '
            'entire prefix is just "/".'
        )
    if "{" in v or "}" in v:
        raise ValueError(
            f'Got "{v}" for route_prefix. Route prefix '
            "cannot contain wildcards, so it cannot "
            'contain "{" or "}".'
        )

    return v


@PublicAPI(stability="alpha")
class EncodingType(str, Enum):
    """Encoding type for the serve logs."""

    TEXT = "TEXT"
    JSON = "JSON"


@PublicAPI(stability="alpha")
class LoggingConfig(BaseModel):
    """Logging config schema for configuring serve components logs.

    Example:

        .. code-block:: python

            from ray import serve
            from ray.serve.schema import LoggingConfig
            # Set log level for the deployment.
            @serve.deployment(LoggingConfig(log_level="DEBUG"))
            class MyDeployment:
                def __call__(self) -> str:
                    return "Hello world!"
            # Set log directory for the deployment.
            @serve.deployment(LoggingConfig(logs_dir="/my_dir"))
            class MyDeployment:
                def __call__(self) -> str:
                    return "Hello world!"
    """

    class Config:
        extra = Extra.forbid

    encoding: Union[str, EncodingType] = Field(
        default_factory=lambda: RAY_SERVE_LOG_ENCODING,
        description=(
            "Encoding type for the serve logs. Defaults to 'TEXT'. The default can be "
            "overwritten using the `RAY_SERVE_LOG_ENCODING` environment variable. "
            "'JSON' is also supported for structured logging."
        ),
    )
    log_level: Union[int, str] = Field(
        default="INFO",
        description=(
            "Log level for the serve logs. Defaults to INFO. You can set it to "
            "'DEBUG' to get more detailed debug logs."
        ),
    )
    logs_dir: Union[str, None] = Field(
        default=None,
        description=(
            "Directory to store the logs. Default to None, which means "
            "logs will be stored in the default directory "
            "('/tmp/ray/session_latest/logs/serve/...')."
        ),
    )
    enable_access_log: bool = Field(
        default=True,
        description=(
            "Whether to enable access logs for each request. Default to True."
        ),
    )
    additional_log_standard_attrs: List[str] = Field(
        default_factory=list,
        description=(
            "Default attributes from the Python standard logger that will be "
            "added to all log records. "
            "See https://docs.python.org/3/library/logging.html#logrecord-attributes "
            "for a list of available attributes."
        ),
    )

    @validator("encoding")
    def valid_encoding_format(cls, v):
        if v not in list(EncodingType):
            raise ValueError(
                f"Got '{v}' for encoding. Encoding must be one "
                f"of {set(EncodingType)}."
            )

        return v

    @validator("log_level")
    def valid_log_level(cls, v):
        if isinstance(v, int):
            if v not in logging._levelToName:
                raise ValueError(
                    f'Got "{v}" for log_level. log_level must be one of '
                    f"{list(logging._levelToName.keys())}."
                )
            return logging._levelToName[v]

        if v not in logging._nameToLevel:
            raise ValueError(
                f'Got "{v}" for log_level. log_level must be one of '
                f"{list(logging._nameToLevel.keys())}."
            )
        return v

    @validator("additional_log_standard_attrs")
    def valid_additional_log_standard_attrs(cls, v):
        for attr in v:
            if attr not in LOGRECORD_STANDARD_ATTRS:
                raise ValueError(
                    f"Unknown attribute '{attr}'. "
                    f"Additional log standard attributes must be one of {LOGRECORD_STANDARD_ATTRS}."
                )
        return list(set(v))

    def _compute_hash(self) -> int:
        return crc32(
            (
                str(self.encoding)
                + str(self.log_level)
                + str(self.logs_dir)
                + str(self.enable_access_log)
            ).encode("utf-8")
        )

    def __eq__(self, other: Any) -> bool:
        if not isinstance(other, LoggingConfig):
            return False
        return self._compute_hash() == other._compute_hash()


@PublicAPI(stability="stable")
class RayActorOptionsSchema(BaseModel):
    """Options with which to start a replica actor."""

    runtime_env: dict = Field(
        default={},
        description=(
            "This deployment's runtime_env. working_dir and "
            "py_modules may contain only remote URIs."
        ),
    )
    num_cpus: float = Field(
        default=None,
        description=(
            "The number of CPUs required by the deployment's "
            "application per replica. This is the same as a ray "
            "actor's num_cpus. Uses a default if null."
        ),
        ge=0,
    )
    num_gpus: float = Field(
        default=None,
        description=(
            "The number of GPUs required by the deployment's "
            "application per replica. This is the same as a ray "
            "actor's num_gpus. Uses a default if null."
        ),
        ge=0,
    )
    memory: float = Field(
        default=None,
        description=(
            "Restrict the heap memory usage of each replica. Uses a default if null."
        ),
        ge=0,
    )
    resources: Dict = Field(
        default={},
        description=("The custom resources required by each replica."),
    )
    accelerator_type: str = Field(
        default=None,
        description=(
            "Forces replicas to run on nodes with the specified accelerator type."
            "See :ref:`accelerator types <accelerator_types>`."
        ),
    )

    @validator("runtime_env")
    def runtime_env_contains_remote_uris(cls, v):
        # Ensure that all uris in py_modules and working_dir are remote

        if v is None:
            return

        uris = v.get("py_modules", [])
        if "working_dir" in v:
            uris = [*uris, v["working_dir"]]

        for uri in uris:
            if uri is not None:
                try:
                    parse_uri(uri)
                except ValueError as e:
                    raise ValueError(
                        "runtime_envs in the Serve config support only "
                        "remote URIs in working_dir and py_modules. Got "
                        f"error when parsing URI: {e}"
                    )

        return v


@PublicAPI(stability="stable")
class DeploymentSchema(BaseModel, allow_population_by_field_name=True):
    """
    Specifies options for one deployment within a Serve application. For each deployment
    this can optionally be included in `ServeApplicationSchema` to override deployment
    options specified in code.
    """

    name: str = Field(
        ..., description=("Globally-unique name identifying this deployment.")
    )
    num_replicas: Optional[Union[PositiveInt, str]] = Field(
        default=DEFAULT.VALUE,
        description=(
            "The number of processes that handle requests to this "
            "deployment. Uses a default if null. Can also be set to "
            "`auto` for a default autoscaling configuration "
            "(experimental)."
        ),
    )
    max_ongoing_requests: int = Field(
        default=DEFAULT.VALUE,
        description=(
            "Maximum number of requests that are sent in parallel "
            "to each replica of this deployment. The limit is enforced across all "
            "callers (HTTP requests or DeploymentHandles). Defaults to "
            f"{DEFAULT_MAX_ONGOING_REQUESTS}."
        ),
        gt=0,
    )
    max_queued_requests: StrictInt = Field(
        default=DEFAULT.VALUE,
        description=(
            "[DEPRECATED] The max number of requests that will be executed at once in "
            f"each replica. Defaults to {DEFAULT_MAX_ONGOING_REQUESTS}."
        ),
    )
    user_config: Optional[Dict] = Field(
        default=DEFAULT.VALUE,
        description=(
            "Config to pass into this deployment's "
            "reconfigure method. This can be updated dynamically "
            "without restarting replicas"
        ),
    )
    autoscaling_config: Optional[Dict] = Field(
        default=DEFAULT.VALUE,
        description=(
            "Config specifying autoscaling "
            "parameters for the deployment's number of replicas. "
            "If null, the deployment won't autoscale its number of "
            "replicas; the number of replicas will be fixed at "
            "num_replicas."
        ),
    )
    graceful_shutdown_wait_loop_s: float = Field(
        default=DEFAULT.VALUE,
        description=(
            "Duration that deployment replicas will wait until there "
            "is no more work to be done before shutting down. Uses a "
            "default if null."
        ),
        ge=0,
    )
    graceful_shutdown_timeout_s: float = Field(
        default=DEFAULT.VALUE,
        description=(
            "Serve controller waits for this duration before "
            "forcefully killing the replica for shutdown. Uses a "
            "default if null."
        ),
        ge=0,
    )
    health_check_period_s: float = Field(
        default=DEFAULT.VALUE,
        description=(
            "Frequency at which the controller will health check "
            "replicas. Uses a default if null."
        ),
        gt=0,
    )
    health_check_timeout_s: float = Field(
        default=DEFAULT.VALUE,
        description=(
            "Timeout that the controller will wait for a response "
            "from the replica's health check before marking it "
            "unhealthy. Uses a default if null."
        ),
        gt=0,
    )
    request_scheduling_stats_period_s: float = Field(
        default=DEFAULT.VALUE,
        description=(
            "Frequency at which the controller will record scheduling stats "
            "replicas. Uses a default if null."
        ),
        gt=0,
    )
    request_scheduling_stats_timeout_s: float = Field(
        default=DEFAULT.VALUE,
        description=(
            "Timeout that the controller will wait for a response "
            "from the replica's record scheduling stats. Uses a default if null."
        ),
        gt=0,
    )
    ray_actor_options: RayActorOptionsSchema = Field(
        default=DEFAULT.VALUE, description="Options set for each replica actor."
    )

    placement_group_bundles: List[Dict[str, float]] = Field(
        default=DEFAULT.VALUE,
        description=(
            "Define a set of placement group bundles to be "
            "scheduled *for each replica* of this deployment. The replica actor will "
            "be scheduled in the first bundle provided, so the resources specified in "
            "`ray_actor_options` must be a subset of the first bundle's resources. All "
            "actors and tasks created by the replica actor will be scheduled in the "
            "placement group by default (`placement_group_capture_child_tasks` is set "
            "to True)."
        ),
    )

    placement_group_strategy: str = Field(
        default=DEFAULT.VALUE,
        description=(
            "Strategy to use for the replica placement group "
            "specified via `placement_group_bundles`. Defaults to `PACK`."
        ),
    )

    max_replicas_per_node: int = Field(
        default=DEFAULT.VALUE,
        description=(
            "The max number of replicas of this deployment that can run on a single "
            "Valid values are None (default, no limit) or an integer in the range of "
            "[1, 100]. "
        ),
    )
    logging_config: LoggingConfig = Field(
        default=DEFAULT.VALUE,
        description="Logging config for configuring serve deployment logs.",
    )
<<<<<<< HEAD
    replica_scheduler: str = Field(
        default=DEFAULT.VALUE,
        description="The replica scheduler to use for this deployment.",
=======
    request_router_class: str = Field(
        default=DEFAULT.VALUE,
        description="The path pointing to the custom request router class to use for this deployment.",
>>>>>>> d9e56859
    )

    @root_validator
    def validate_num_replicas_and_autoscaling_config(cls, values):
        num_replicas = values.get("num_replicas", None)
        autoscaling_config = values.get("autoscaling_config", None)

        # Cannot have `num_replicas` be an int and a non-null
        # autoscaling config
        if isinstance(num_replicas, int):
            if autoscaling_config not in [None, DEFAULT.VALUE]:
                raise ValueError(
                    "Manually setting num_replicas is not allowed "
                    "when autoscaling_config is provided."
                )
        # A null `num_replicas` or `num_replicas="auto"` can be paired
        # with a non-null autoscaling_config
        elif num_replicas not in ["auto", None, DEFAULT.VALUE]:
            raise ValueError(
                f'`num_replicas` must be an int or "auto", but got: {num_replicas}'
            )

        return values

    @root_validator
    def validate_max_replicas_per_node_and_placement_group_bundles(cls, values):
        max_replicas_per_node = values.get("max_replicas_per_node", None)
        placement_group_bundles = values.get("placement_group_bundles", None)

        if max_replicas_per_node not in [
            DEFAULT.VALUE,
            None,
        ] and placement_group_bundles not in [DEFAULT.VALUE, None]:
            raise ValueError(
                "Setting max_replicas_per_node is not allowed when "
                "placement_group_bundles is provided."
            )

        return values

    @root_validator
    def validate_max_queued_requests(cls, values):
        max_queued_requests = values.get("max_queued_requests", None)
        if max_queued_requests is None or max_queued_requests == DEFAULT.VALUE:
            return values

        if max_queued_requests < 1 and max_queued_requests != -1:
            raise ValueError(
                "max_queued_requests must be -1 (no limit) or a positive integer."
            )

        return values

    def _get_user_configured_option_names(self) -> Set[str]:
        """Get set of names for all user-configured options.

        Any field not set to DEFAULT.VALUE is considered a user-configured option.
        """

        return {
            field for field, value in self.dict().items() if value is not DEFAULT.VALUE
        }


def _deployment_info_to_schema(name: str, info: DeploymentInfo) -> DeploymentSchema:
    """Converts a DeploymentInfo object to DeploymentSchema."""

    schema = DeploymentSchema(
        name=name,
        max_ongoing_requests=info.deployment_config.max_ongoing_requests,
        max_queued_requests=info.deployment_config.max_queued_requests,
        user_config=info.deployment_config.user_config,
        graceful_shutdown_wait_loop_s=(
            info.deployment_config.graceful_shutdown_wait_loop_s
        ),
        graceful_shutdown_timeout_s=info.deployment_config.graceful_shutdown_timeout_s,
        health_check_period_s=info.deployment_config.health_check_period_s,
        health_check_timeout_s=info.deployment_config.health_check_timeout_s,
        request_scheduling_stats_period_s=info.deployment_config.request_scheduling_stats_period_s,
        request_scheduling_stats_timeout_s=info.deployment_config.request_scheduling_stats_timeout_s,
        ray_actor_options=info.replica_config.ray_actor_options,
<<<<<<< HEAD
        replica_scheduler=info.deployment_config.replica_scheduler,
=======
        request_router_class=info.deployment_config.request_router_class,
>>>>>>> d9e56859
    )

    if info.deployment_config.autoscaling_config is not None:
        schema.autoscaling_config = info.deployment_config.autoscaling_config.dict()
    else:
        schema.num_replicas = info.deployment_config.num_replicas

    return schema


@PublicAPI(stability="stable")
class ServeApplicationSchema(BaseModel):
    """
    Describes one Serve application, and currently can also be used as a standalone
    config to deploy a single application to a Ray cluster.
    """

    name: str = Field(
        default=SERVE_DEFAULT_APP_NAME,
        description=(
            "Application name, the name should be unique within the serve instance"
        ),
    )
    route_prefix: Optional[str] = Field(
        default="/",
        description=(
            "Route prefix for HTTP requests. If not provided, it will use"
            "route_prefix of the ingress deployment. By default, the ingress route "
            "prefix is '/'."
        ),
    )
    import_path: str = Field(
        ...,
        description=(
            "An import path to a bound deployment node. Should be of the "
            'form "module.submodule_1...submodule_n.'
            'dag_node". This is equivalent to '
            '"from module.submodule_1...submodule_n import '
            'dag_node". Only works with Python '
            "applications. This field is REQUIRED when deploying Serve config "
            "to a Ray cluster."
        ),
    )
    runtime_env: dict = Field(
        default={},
        description=(
            "The runtime_env that the deployment graph will be run in. "
            "Per-deployment runtime_envs will inherit from this. working_dir "
            "and py_modules may contain only remote URIs."
        ),
    )
    host: str = Field(
        default="0.0.0.0",
        description=(
            "Host for HTTP servers to listen on. Defaults to "
            '"0.0.0.0", which exposes Serve publicly. Cannot be updated once '
            "your Serve application has started running. The Serve application "
            "must be shut down and restarted with the new host instead."
        ),
    )
    port: int = Field(
        default=8000,
        description=(
            "Port for HTTP server. Defaults to 8000. Cannot be updated once "
            "your Serve application has started running. The Serve application "
            "must be shut down and restarted with the new port instead."
        ),
    )
    deployments: List[DeploymentSchema] = Field(
        default=[],
        description="Deployment options that override options specified in the code.",
    )
    args: Dict = Field(
        default={},
        description="Arguments that will be passed to the application builder.",
    )
    logging_config: LoggingConfig = Field(
        default=None,
        description="Logging config for configuring serve application logs.",
    )

    @property
    def deployment_names(self) -> List[str]:
        return [d.name for d in self.deployments]

    @validator("runtime_env")
    def runtime_env_contains_remote_uris(cls, v):
        # Ensure that all uris in py_modules and working_dir are remote.
        if v is None:
            return

        uris = v.get("py_modules", [])
        if "working_dir" in v:
            uris = [*uris, v["working_dir"]]

        for uri in uris:
            if uri is not None:
                try:
                    parse_uri(uri)
                except ValueError as e:
                    raise ValueError(
                        "runtime_envs in the Serve config support only "
                        "remote URIs in working_dir and py_modules. Got "
                        f"error when parsing URI: {e}"
                    )

        return v

    @validator("import_path")
    def import_path_format_valid(cls, v: str):
        if v is None:
            return

        if ":" in v:
            if v.count(":") > 1:
                raise ValueError(
                    f'Got invalid import path "{v}". An '
                    "import path may have at most one colon."
                )
            if v.rfind(":") == 0 or v.rfind(":") == len(v) - 1:
                raise ValueError(
                    f'Got invalid import path "{v}". An '
                    "import path may not start or end with a colon."
                )
            return v
        else:
            if v.count(".") < 1:
                raise ValueError(
                    f'Got invalid import path "{v}". An '
                    "import path must contain at least on dot or colon "
                    "separating the module (and potentially submodules) from "
                    'the deployment graph. E.g.: "module.deployment_graph".'
                )
            if v.rfind(".") == 0 or v.rfind(".") == len(v) - 1:
                raise ValueError(
                    f'Got invalid import path "{v}". An '
                    "import path may not start or end with a dot."
                )

        return v

    @staticmethod
    def get_empty_schema_dict() -> Dict:
        """Returns an empty app schema dictionary.

        Schema can be used as a representation of an empty Serve application config.
        """

        return {
            "import_path": "",
            "runtime_env": {},
            "deployments": [],
        }


@PublicAPI(stability="alpha")
class gRPCOptionsSchema(BaseModel):
    """Options to start the gRPC Proxy with."""

    port: int = Field(
        default=DEFAULT_GRPC_PORT,
        description=(
            "Port for gRPC server. Defaults to 9000. Cannot be updated once "
            "Serve has started running. Serve must be shut down and restarted "
            "with the new port instead."
        ),
    )
    grpc_servicer_functions: List[str] = Field(
        default=[],
        description=(
            "List of import paths for gRPC `add_servicer_to_server` functions to add "
            "to Serve's gRPC proxy. Default to empty list, which means no gRPC methods "
            "will be added and no gRPC server will be started. The servicer functions "
            "need to be importable from the context of where Serve is running."
        ),
    )
    request_timeout_s: float = Field(
        default=None,
        description="The timeout for gRPC requests. Defaults to no timeout.",
    )


@PublicAPI(stability="stable")
class HTTPOptionsSchema(BaseModel):
    """Options to start the HTTP Proxy with.

    NOTE: This config allows extra parameters to make it forward-compatible (ie
          older versions of Serve are able to accept configs from a newer versions,
          simply ignoring new parameters).
    """

    host: str = Field(
        default="0.0.0.0",
        description=(
            "Host for HTTP servers to listen on. Defaults to "
            '"0.0.0.0", which exposes Serve publicly. Cannot be updated once '
            "Serve has started running. Serve must be shut down and restarted "
            "with the new host instead."
        ),
    )
    port: int = Field(
        default=8000,
        description=(
            "Port for HTTP server. Defaults to 8000. Cannot be updated once "
            "Serve has started running. Serve must be shut down and restarted "
            "with the new port instead."
        ),
    )
    root_path: str = Field(
        default="",
        description=(
            'Root path to mount the serve application (for example, "/serve"). All '
            'deployment routes will be prefixed with this path. Defaults to "".'
        ),
    )
    request_timeout_s: float = Field(
        default=None,
        description="The timeout for HTTP requests. Defaults to no timeout.",
    )
    keep_alive_timeout_s: int = Field(
        default=DEFAULT_UVICORN_KEEP_ALIVE_TIMEOUT_S,
        description="The HTTP proxy will keep idle connections alive for this duration "
        "before closing them when no requests are ongoing. Defaults to "
        f"{DEFAULT_UVICORN_KEEP_ALIVE_TIMEOUT_S} seconds.",
    )


@PublicAPI(stability="stable")
class ServeDeploySchema(BaseModel):
    """
    Multi-application config for deploying a list of Serve applications to the Ray
    cluster.

    This is the request JSON schema for the v2 REST API
    `PUT "/api/serve/applications/"`.

    NOTE: This config allows extra parameters to make it forward-compatible (ie
          older versions of Serve are able to accept configs from a newer versions,
          simply ignoring new parameters)
    """

    proxy_location: ProxyLocation = Field(
        default=ProxyLocation.EveryNode,
        description=(
            "Config for where to run proxies for ingress traffic to the cluster."
        ),
    )
    http_options: HTTPOptionsSchema = Field(
        default=HTTPOptionsSchema(), description="Options to start the HTTP Proxy with."
    )
    grpc_options: gRPCOptionsSchema = Field(
        default=gRPCOptionsSchema(), description="Options to start the gRPC Proxy with."
    )
    logging_config: LoggingConfig = Field(
        default=None,
        description="Logging config for configuring serve components logs.",
    )
    applications: List[ServeApplicationSchema] = Field(
        ..., description="The set of applications to run on the Ray cluster."
    )
    target_capacity: Optional[float] = TARGET_CAPACITY_FIELD

    @validator("applications")
    def application_names_unique(cls, v):
        # Ensure there are no duplicate applications listed
        names = [app.name for app in v]
        duplicates = {f'"{name}"' for name in names if names.count(name) > 1}
        if len(duplicates):
            apps_str = ("application " if len(duplicates) == 1 else "applications ") + (
                ", ".join(duplicates)
            )
            raise ValueError(
                f"Found multiple configs for {apps_str}. Please remove all duplicates."
            )
        return v

    @validator("applications")
    def application_routes_unique(cls, v):
        # Ensure each application with a non-null route prefix has unique route prefixes
        routes = [app.route_prefix for app in v if app.route_prefix is not None]
        duplicates = {f'"{route}"' for route in routes if routes.count(route) > 1}
        if len(duplicates):
            routes_str = (
                "route prefix " if len(duplicates) == 1 else "route prefixes "
            ) + (", ".join(duplicates))
            raise ValueError(
                f"Found duplicate applications for {routes_str}. Please ensure each "
                "application's route_prefix is unique."
            )
        return v

    @validator("applications")
    def application_names_nonempty(cls, v):
        for app in v:
            if len(app.name) == 0:
                raise ValueError("Application names must be nonempty.")
        return v

    @root_validator
    def nested_host_and_port(cls, values):
        # TODO (zcin): ServeApplicationSchema still needs to have host and port
        # fields to support single-app mode, but in multi-app mode the host and port
        # fields at the top-level deploy config is used instead. Eventually, after
        # migration, we should remove these fields from ServeApplicationSchema.
        for app_config in values.get("applications"):
            if "host" in app_config.dict(exclude_unset=True):
                raise ValueError(
                    f'Host "{app_config.host}" is set in the config for application '
                    f"`{app_config.name}`. Please remove it and set host in the top "
                    "level deploy config only."
                )
            if "port" in app_config.dict(exclude_unset=True):
                raise ValueError(
                    f"Port {app_config.port} is set in the config for application "
                    f"`{app_config.name}`. Please remove it and set port in the top "
                    "level deploy config only."
                )
        return values

    @staticmethod
    def get_empty_schema_dict() -> Dict:
        """Returns an empty deploy schema dictionary.

        Schema can be used as a representation of an empty Serve deploy config.
        """

        return {"applications": []}


# Keep in sync with ServeSystemActorStatus in
# python/ray/dashboard/client/src/type/serve.ts
@PublicAPI(stability="stable")
class ProxyStatus(str, Enum):
    """The current status of the proxy."""

    STARTING = "STARTING"
    HEALTHY = "HEALTHY"
    UNHEALTHY = "UNHEALTHY"
    DRAINING = "DRAINING"
    # The DRAINED status is a momentary state
    # just before the proxy is removed
    # so this status won't show up on the dashboard.
    DRAINED = "DRAINED"


@PublicAPI(stability="alpha")
@dataclass
class DeploymentStatusOverview:
    """Describes the status of a deployment.

    Attributes:
        status: The current status of the deployment.
        replica_states: A map indicating how many replicas there are of
            each replica state.
        message: A message describing the deployment status in more
            detail.
    """

    status: DeploymentStatus
    status_trigger: DeploymentStatusTrigger
    replica_states: Dict[ReplicaState, int]
    message: str


@PublicAPI(stability="stable")
class ApplicationStatus(str, Enum):
    """The current status of the application."""

    NOT_STARTED = "NOT_STARTED"
    DEPLOYING = "DEPLOYING"
    DEPLOY_FAILED = "DEPLOY_FAILED"
    RUNNING = "RUNNING"
    UNHEALTHY = "UNHEALTHY"
    DELETING = "DELETING"


@PublicAPI(stability="alpha")
@dataclass
class ApplicationStatusOverview:
    """Describes the status of an application and all its deployments.

    Attributes:
        status: The current status of the application.
        message: A message describing the application status in more
            detail.
        last_deployed_time_s: The time at which the application was
            deployed. A Unix timestamp in seconds.
        deployments: The deployments in this application.
    """

    status: ApplicationStatus
    message: str
    last_deployed_time_s: float
    deployments: Dict[str, DeploymentStatusOverview]


@PublicAPI(stability="alpha")
@dataclass(eq=True)
class ServeStatus:
    """Describes the status of Serve.

    Attributes:
        proxies: The proxy actors running on each node in the cluster.
            A map from node ID to proxy status.
        applications: The live applications in the cluster.
        target_capacity: the target capacity percentage for all replicas across the
            cluster.
    """

    proxies: Dict[str, ProxyStatus] = field(default_factory=dict)
    applications: Dict[str, ApplicationStatusOverview] = field(default_factory=dict)
    target_capacity: Optional[float] = TARGET_CAPACITY_FIELD


@PublicAPI(stability="stable")
class ServeActorDetails(BaseModel, frozen=True):
    """Detailed info about a Ray Serve actor.

    Attributes:
        node_id: ID of the node that the actor is running on.
        node_ip: IP address of the node that the actor is running on.
        node_instance_id: Cloud provider instance id of the node that the actor is running on.
        actor_id: Actor ID.
        actor_name: Actor name.
        worker_id: Worker ID.
        log_file_path: The relative path to the Serve actor's log file from the ray logs
            directory.
    """

    node_id: Optional[str] = Field(
        description="ID of the node that the actor is running on."
    )
    node_ip: Optional[str] = Field(
        description="IP address of the node that the actor is running on."
    )
    node_instance_id: Optional[str] = Field(
        description="Cloud provider instance id of the node that the actor is running on."
    )
    actor_id: Optional[str] = Field(description="Actor ID.")
    actor_name: Optional[str] = Field(description="Actor name.")
    worker_id: Optional[str] = Field(description="Worker ID.")
    log_file_path: Optional[str] = Field(
        description=(
            "The relative path to the Serve actor's log file from the ray logs "
            "directory."
        )
    )


@PublicAPI(stability="stable")
class ReplicaDetails(ServeActorDetails, frozen=True):
    """Detailed info about a single deployment replica."""

    replica_id: str = Field(description="Unique ID for the replica.")
    state: ReplicaState = Field(description="Current state of the replica.")
    pid: Optional[int] = Field(description="PID of the replica actor process.")
    start_time_s: float = Field(
        description=(
            "The time at which the replica actor was started. If the controller dies, "
            "this is the time at which the controller recovers and retrieves replica "
            "state from the running replica actor."
        )
    )


@PublicAPI(stability="stable")
class DeploymentDetails(BaseModel, extra=Extra.forbid, frozen=True):
    """
    Detailed info about a deployment within a Serve application.
    """

    name: str = Field(description="Deployment name.")
    status: DeploymentStatus = Field(
        description="The current status of the deployment."
    )
    status_trigger: DeploymentStatusTrigger = Field(
        description="[EXPERIMENTAL] The trigger for the current status.",
    )
    message: str = Field(
        description=(
            "If there are issues with the deployment, this will describe the issue in "
            "more detail."
        )
    )
    deployment_config: DeploymentSchema = Field(
        description=(
            "The set of deployment config options that are currently applied to this "
            "deployment. These options may come from the user's code, config file "
            "options, or Serve default values."
        )
    )
    target_num_replicas: NonNegativeInt = Field(
        description=(
            "The current target number of replicas for this deployment. This can "
            "change over time for autoscaling deployments, but will remain a constant "
            "number for other deployments."
        )
    )
    required_resources: Dict = Field(
        description="The resources required per replica of this deployment."
    )
    replicas: List[ReplicaDetails] = Field(
        description="Details about the live replicas of this deployment."
    )


@PublicAPI(stability="alpha")
class APIType(str, Enum):
    """Tracks the type of API that an application originates from."""

    UNKNOWN = "unknown"
    IMPERATIVE = "imperative"
    DECLARATIVE = "declarative"


@PublicAPI(stability="stable")
class ApplicationDetails(BaseModel, extra=Extra.forbid, frozen=True):
    """Detailed info about a Serve application."""

    name: str = Field(description="Application name.")
    route_prefix: Optional[str] = Field(
        ...,
        description=(
            "This is the `route_prefix` of the ingress deployment in the application. "
            "Requests to paths under this HTTP path prefix will be routed to this "
            "application. This value may be null if the application is deploying "
            "and app information has not yet fully propagated in the backend; or "
            "if the user explicitly set the prefix to `None`, so the application isn't "
            "exposed over HTTP. Routing is done based on longest-prefix match, so if "
            'you have deployment A with a prefix of "/a" and deployment B with a '
            'prefix of "/a/b", requests to "/a", "/a/", and "/a/c" go to A and '
            'requests to "/a/b", "/a/b/", and "/a/b/c" go to B. Routes must not end '
            'with a "/" unless they\'re the root (just "/"), which acts as a catch-all.'
        ),
    )
    docs_path: Optional[str] = Field(
        ...,
        description=(
            "The path at which the docs for this application is served, for instance "
            "the `docs_url` for FastAPI-integrated applications."
        ),
    )
    status: ApplicationStatus = Field(
        description="The current status of the application."
    )
    message: str = Field(
        description="A message that gives more insight into the application status."
    )
    last_deployed_time_s: float = Field(
        description="The time at which the application was deployed."
    )
    deployed_app_config: Optional[ServeApplicationSchema] = Field(
        description=(
            "The exact copy of the application config that was submitted to the "
            "cluster. This will include all of, and only, the options that were "
            "explicitly specified in the submitted config. Default values for "
            "unspecified options will not be displayed, and deployments that are part "
            "of the application but unlisted in the config will also not be displayed. "
            "Note that default values for unspecified options are applied to the "
            "cluster under the hood, and deployments that were unlisted will still be "
            "deployed. This config simply avoids cluttering with unspecified fields "
            "for readability."
        )
    )
    source: APIType = Field(
        description=(
            "The type of API that the application originates from. "
            "This is a Developer API that is subject to change."
        ),
    )
    deployments: Dict[str, DeploymentDetails] = Field(
        description="Details about the deployments in this application."
    )

    application_details_route_prefix_format = validator(
        "route_prefix", allow_reuse=True
    )(_route_prefix_format)


@PublicAPI(stability="stable")
class ProxyDetails(ServeActorDetails, frozen=True):
    """Detailed info about a Ray Serve ProxyActor.

    Attributes:
        status: The current status of the proxy.
    """

    status: ProxyStatus = Field(description="Current status of the proxy.")


@PublicAPI(stability="alpha")
class Target(BaseModel, frozen=True):
    ip: str = Field(description="IP address of the target.")
    port: int = Field(description="Port of the target.")
    instance_id: str = Field(description="Instance ID of the target.")


@PublicAPI(stability="alpha")
class TargetGroup(BaseModel, frozen=True):
    targets: List[Target] = Field(description="List of targets for the given route.")
    route_prefix: str = Field(description="Prefix route of the targets.")
    protocol: RequestProtocol = Field(description="Protocol of the targets.")


@PublicAPI(stability="stable")
class ServeInstanceDetails(BaseModel, extra=Extra.forbid):
    """
    Serve metadata with system-level info and details on all applications deployed to
    the Ray cluster.

    This is the response JSON schema for v2 REST API `GET /api/serve/applications`.
    """

    controller_info: ServeActorDetails = Field(
        description="Details about the Serve controller actor."
    )
    proxy_location: Optional[ProxyLocation] = Field(
        description=(
            "Config for where to run proxies for ingress traffic to the cluster.\n"
            '- "Disabled": disable the proxies entirely.\n'
            '- "HeadOnly": run only one proxy on the head node.\n'
            '- "EveryNode": run proxies on every node that has at least one replica.\n'
        ),
    )
    http_options: Optional[HTTPOptionsSchema] = Field(description="HTTP Proxy options.")
    grpc_options: Optional[gRPCOptionsSchema] = Field(description="gRPC Proxy options.")
    proxies: Dict[str, ProxyDetails] = Field(
        description=(
            "Mapping from node_id to details about the Proxy running on that node."
        )
    )
    deploy_mode: ServeDeployMode = Field(
        default=ServeDeployMode.MULTI_APP,
        description=(
            "[DEPRECATED]: single-app configs are removed, so this is always "
            "MULTI_APP. This field will be removed in a future release."
        ),
    )
    applications: Dict[str, ApplicationDetails] = Field(
        description="Details about all live applications running on the cluster."
    )
    target_capacity: Optional[float] = TARGET_CAPACITY_FIELD

    target_groups: List[TargetGroup] = Field(
        default_factory=list,
        description=(
            "List of target groups, each containing target info for a given route and "
            "protocol."
        ),
    )

    @staticmethod
    def get_empty_schema_dict() -> Dict:
        """Empty Serve instance details dictionary.

        Represents no Serve instance running on the cluster.
        """

        return {
            "deploy_mode": "MULTI_APP",
            "controller_info": {},
            "proxies": {},
            "applications": {},
            "target_capacity": None,
        }

    def _get_status(self) -> ServeStatus:
        return ServeStatus(
            target_capacity=self.target_capacity,
            proxies={node_id: proxy.status for node_id, proxy in self.proxies.items()},
            applications={
                app_name: ApplicationStatusOverview(
                    status=app.status,
                    message=app.message,
                    last_deployed_time_s=app.last_deployed_time_s,
                    deployments={
                        deployment_name: DeploymentStatusOverview(
                            status=deployment.status,
                            status_trigger=deployment.status_trigger,
                            replica_states=dict(
                                Counter([r.state.value for r in deployment.replicas])
                            ),
                            message=deployment.message,
                        )
                        for deployment_name, deployment in app.deployments.items()
                    },
                )
                for app_name, app in self.applications.items()
            },
        )

    def _get_user_facing_json_serializable_dict(
        self, *args, **kwargs
    ) -> Dict[str, Any]:
        """Generates json serializable dictionary with user facing data."""
        values = super().dict(*args, **kwargs)

<<<<<<< HEAD
        # `serialized_policy_def` and `serialize_replica_scheduler` are only used
=======
        # `serialized_policy_def` and `serialized_request_router_cls` are only used
>>>>>>> d9e56859
        # internally and should not be exposed to the REST api. This method iteratively
        # removes them from each deployment and autoscaling config if exists.
        for app_name, application in values["applications"].items():
            for deployment_name, deployment in application["deployments"].items():
                if "deployment_config" in deployment:
                    deployment["deployment_config"].pop(
<<<<<<< HEAD
                        "serialize_replica_scheduler", None
=======
                        "serialized_request_router_cls", None
>>>>>>> d9e56859
                    )
                    if "autoscaling_config" in deployment["deployment_config"]:
                        deployment["deployment_config"]["autoscaling_config"].pop(
                            "_serialized_policy_def", None
                        )

        return values<|MERGE_RESOLUTION|>--- conflicted
+++ resolved
@@ -421,15 +421,9 @@
         default=DEFAULT.VALUE,
         description="Logging config for configuring serve deployment logs.",
     )
-<<<<<<< HEAD
-    replica_scheduler: str = Field(
-        default=DEFAULT.VALUE,
-        description="The replica scheduler to use for this deployment.",
-=======
     request_router_class: str = Field(
         default=DEFAULT.VALUE,
         description="The path pointing to the custom request router class to use for this deployment.",
->>>>>>> d9e56859
     )
 
     @root_validator
@@ -511,11 +505,7 @@
         request_scheduling_stats_period_s=info.deployment_config.request_scheduling_stats_period_s,
         request_scheduling_stats_timeout_s=info.deployment_config.request_scheduling_stats_timeout_s,
         ray_actor_options=info.replica_config.ray_actor_options,
-<<<<<<< HEAD
-        replica_scheduler=info.deployment_config.replica_scheduler,
-=======
         request_router_class=info.deployment_config.request_router_class,
->>>>>>> d9e56859
     )
 
     if info.deployment_config.autoscaling_config is not None:
@@ -1213,22 +1203,14 @@
         """Generates json serializable dictionary with user facing data."""
         values = super().dict(*args, **kwargs)
 
-<<<<<<< HEAD
-        # `serialized_policy_def` and `serialize_replica_scheduler` are only used
-=======
         # `serialized_policy_def` and `serialized_request_router_cls` are only used
->>>>>>> d9e56859
         # internally and should not be exposed to the REST api. This method iteratively
         # removes them from each deployment and autoscaling config if exists.
         for app_name, application in values["applications"].items():
             for deployment_name, deployment in application["deployments"].items():
                 if "deployment_config" in deployment:
                     deployment["deployment_config"].pop(
-<<<<<<< HEAD
-                        "serialize_replica_scheduler", None
-=======
                         "serialized_request_router_cls", None
->>>>>>> d9e56859
                     )
                     if "autoscaling_config" in deployment["deployment_config"]:
                         deployment["deployment_config"]["autoscaling_config"].pop(
