--- conflicted
+++ resolved
@@ -166,15 +166,9 @@
         )
         policy_manager = AutoscalingPolicyManager(config)
         new_num_replicas = policy_manager.get_decision_num_replicas(
-<<<<<<< HEAD
-            current_num_ongoing_requests=[],
-            current_target_num_replicas=0,
-            current_handle_queued_queries=1,
-=======
             total_num_requests=1,
             num_running_replicas=0,
-            curr_target_num_replicas=0,
->>>>>>> fbf9f52c
+            current_handle_queued_queries=0,
             _skip_bound_check=True,
         )
 
@@ -184,15 +178,9 @@
         config.smoothing_factor = 0.5
         policy_manager = AutoscalingPolicyManager(config)
         new_num_replicas = policy_manager.get_decision_num_replicas(
-<<<<<<< HEAD
-            current_num_ongoing_requests=[],
-            current_target_num_replicas=0,
-            current_handle_queued_queries=1,
-=======
             total_num_requests=1,
             num_running_replicas=0,
-            curr_target_num_replicas=0,
->>>>>>> fbf9f52c
+            current_handle_queued_queries=0,
             _skip_bound_check=True,
         )
 
@@ -213,15 +201,9 @@
         )
         policy_manager = AutoscalingPolicyManager(config)
         new_num_replicas = policy_manager.get_decision_num_replicas(
-<<<<<<< HEAD
-            current_num_ongoing_requests=[0, 0, 0, 0, 0],
-            current_target_num_replicas=5,
-            current_handle_queued_queries=0,
-=======
             total_num_requests=0,
             num_running_replicas=5,
-            curr_target_num_replicas=5,
->>>>>>> fbf9f52c
+            current_handle_queued_queries=5,
         )
 
         assert new_num_replicas == 0
@@ -234,15 +216,9 @@
         num_replicas = 5
         for _ in range(5):
             num_replicas = policy_manager.get_decision_num_replicas(
-<<<<<<< HEAD
-                current_num_ongoing_requests=[0] * num_replicas,
-                current_target_num_replicas=num_replicas,
-                current_handle_queued_queries=0,
-=======
                 total_num_requests=0,
                 num_running_replicas=num_replicas,
-                curr_target_num_replicas=num_replicas,
->>>>>>> fbf9f52c
+                current_handle_queued_queries=num_replicas,
             )
 
         assert num_replicas == 0
@@ -270,43 +246,25 @@
 
         # Scale up when there are 0 replicas and current_handle_queued_queries > 0
         new_num_replicas = policy_manager.get_decision_num_replicas(
-<<<<<<< HEAD
-            current_num_ongoing_requests=[],
-            current_target_num_replicas=0,
-            current_handle_queued_queries=1,
-=======
             total_num_requests=1,
             num_running_replicas=0,
-            curr_target_num_replicas=0,
->>>>>>> fbf9f52c
+            current_handle_queued_queries=0,
         )
         assert new_num_replicas == 1
 
         # We should scale up only after enough consecutive scale-up decisions.
         for i in range(upscale_wait_periods):
             new_num_replicas = policy_manager.get_decision_num_replicas(
-<<<<<<< HEAD
-                current_num_ongoing_requests=overload_requests,
-                current_target_num_replicas=1,
-                current_handle_queued_queries=0,
-=======
                 total_num_requests=overload_requests,
                 num_running_replicas=1,
-                curr_target_num_replicas=1,
->>>>>>> fbf9f52c
+                current_handle_queued_queries=1,
             )
             assert new_num_replicas == 1, i
 
         new_num_replicas = policy_manager.get_decision_num_replicas(
-<<<<<<< HEAD
-            current_num_ongoing_requests=overload_requests,
-            current_target_num_replicas=1,
-            current_handle_queued_queries=0,
-=======
             total_num_requests=overload_requests,
             num_running_replicas=1,
-            curr_target_num_replicas=1,
->>>>>>> fbf9f52c
+            current_handle_queued_queries=1,
         )
         assert new_num_replicas == 2
 
@@ -315,142 +273,82 @@
         # We should scale down only after enough consecutive scale-down decisions.
         for i in range(downscale_wait_periods):
             new_num_replicas = policy_manager.get_decision_num_replicas(
-<<<<<<< HEAD
-                current_num_ongoing_requests=no_requests,
-                current_target_num_replicas=2,
-                current_handle_queued_queries=0,
-=======
                 total_num_requests=no_requests,
                 num_running_replicas=2,
-                curr_target_num_replicas=2,
->>>>>>> fbf9f52c
+                current_handle_queued_queries=2,
             )
             assert new_num_replicas == 2, i
 
         new_num_replicas = policy_manager.get_decision_num_replicas(
-<<<<<<< HEAD
-            current_num_ongoing_requests=no_requests,
-            current_target_num_replicas=2,
-            current_handle_queued_queries=0,
-=======
             total_num_requests=no_requests,
             num_running_replicas=2,
-            curr_target_num_replicas=2,
->>>>>>> fbf9f52c
+            current_handle_queued_queries=2,
         )
         assert new_num_replicas == 0
 
         # Get some scale-up decisions, but not enough to trigger a scale up.
         for i in range(int(upscale_wait_periods / 2)):
             new_num_replicas = policy_manager.get_decision_num_replicas(
-<<<<<<< HEAD
-                current_num_ongoing_requests=overload_requests,
-                current_target_num_replicas=1,
-                current_handle_queued_queries=0,
-=======
                 total_num_requests=overload_requests,
                 num_running_replicas=1,
-                curr_target_num_replicas=1,
->>>>>>> fbf9f52c
+                current_handle_queued_queries=1,
             )
             assert new_num_replicas == 1, i
 
         # Interrupt with a scale-down decision.
         policy_manager.get_decision_num_replicas(
-<<<<<<< HEAD
-            current_num_ongoing_requests=[0],
-            current_target_num_replicas=1,
-            current_handle_queued_queries=0,
-=======
             total_num_requests=0,
             num_running_replicas=1,
-            curr_target_num_replicas=1,
->>>>>>> fbf9f52c
+            current_handle_queued_queries=1,
         )
 
         # The counter should be reset, so it should require `upscale_wait_periods`
         # more periods before we actually scale up.
         for i in range(upscale_wait_periods):
             new_num_replicas = policy_manager.get_decision_num_replicas(
-<<<<<<< HEAD
-                current_num_ongoing_requests=overload_requests,
-                current_target_num_replicas=1,
-                current_handle_queued_queries=0,
-=======
                 total_num_requests=overload_requests,
                 num_running_replicas=1,
-                curr_target_num_replicas=1,
->>>>>>> fbf9f52c
+                current_handle_queued_queries=1,
             )
             assert new_num_replicas == 1, i
 
         new_num_replicas = policy_manager.get_decision_num_replicas(
-<<<<<<< HEAD
-            current_num_ongoing_requests=overload_requests,
-            current_target_num_replicas=1,
-            current_handle_queued_queries=0,
-=======
             total_num_requests=overload_requests,
             num_running_replicas=1,
-            curr_target_num_replicas=1,
->>>>>>> fbf9f52c
+            current_handle_queued_queries=1,
         )
         assert new_num_replicas == 2
 
         # Get some scale-down decisions, but not enough to trigger a scale down.
         for i in range(int(downscale_wait_periods / 2)):
             new_num_replicas = policy_manager.get_decision_num_replicas(
-<<<<<<< HEAD
-                current_num_ongoing_requests=no_requests,
-                current_target_num_replicas=2,
-                current_handle_queued_queries=0,
-=======
                 total_num_requests=no_requests,
                 num_running_replicas=2,
-                curr_target_num_replicas=2,
->>>>>>> fbf9f52c
+                current_handle_queued_queries=2,
             )
             assert new_num_replicas == 2, i
 
         # Interrupt with a scale-up decision.
         policy_manager.get_decision_num_replicas(
-<<<<<<< HEAD
-            current_num_ongoing_requests=[100, 100],
-            current_target_num_replicas=2,
-            current_handle_queued_queries=0,
-=======
             total_num_requests=200,
             num_running_replicas=2,
-            curr_target_num_replicas=2,
->>>>>>> fbf9f52c
+            current_handle_queued_queries=2,
         )
 
         # The counter should be reset so it should require `downscale_wait_periods`
         # more periods before we actually scale down.
         for i in range(downscale_wait_periods):
             new_num_replicas = policy_manager.get_decision_num_replicas(
-<<<<<<< HEAD
-                current_num_ongoing_requests=no_requests,
-                current_target_num_replicas=2,
-                current_handle_queued_queries=0,
-=======
                 total_num_requests=no_requests,
                 num_running_replicas=2,
-                curr_target_num_replicas=2,
->>>>>>> fbf9f52c
+                current_handle_queued_queries=2,
             )
             assert new_num_replicas == 2, i
 
         new_num_replicas = policy_manager.get_decision_num_replicas(
-<<<<<<< HEAD
-            current_num_ongoing_requests=no_requests,
-            current_target_num_replicas=2,
-            current_handle_queued_queries=0,
-=======
             total_num_requests=no_requests,
             num_running_replicas=2,
-            curr_target_num_replicas=2,
->>>>>>> fbf9f52c
+            current_handle_queued_queries=2,
         )
         assert new_num_replicas == 0
 
@@ -515,15 +413,9 @@
         for trial in range(trials):
             if trial % 2 == 0:
                 new_num_replicas = policy_manager.get_decision_num_replicas(
-<<<<<<< HEAD
-                    current_num_ongoing_requests=overload_requests,
-                    current_target_num_replicas=1,
-                    current_handle_queued_queries=0,
-=======
                     total_num_requests=overload_requests,
                     num_running_replicas=1,
-                    curr_target_num_replicas=1,
->>>>>>> fbf9f52c
+                    current_handle_queued_queries=1,
                 )
                 if delay_s > 0:
                     assert new_num_replicas == 1, trial
@@ -531,83 +423,16 @@
                     assert new_num_replicas == 2, trial
             else:
                 new_num_replicas = policy_manager.get_decision_num_replicas(
-<<<<<<< HEAD
-                    current_num_ongoing_requests=underload_requests,
-                    current_target_num_replicas=2,
-                    current_handle_queued_queries=0,
-=======
                     total_num_requests=underload_requests,
                     num_running_replicas=2,
-                    curr_target_num_replicas=2,
->>>>>>> fbf9f52c
+                    current_handle_queued_queries=2,
                 )
                 if delay_s > 0:
                     assert new_num_replicas == 2, trial
                 else:
                     assert new_num_replicas == 1, trial
 
-<<<<<<< HEAD
-    @pytest.mark.parametrize(
-        "ongoing_requests", [[7, 1, 8, 4], [8, 1, 8, 4], [6, 1, 8, 4], [0, 1, 8, 4]]
-    )
-    def test_imbalanced_replicas(self, ongoing_requests):
-        config = AutoscalingConfig(
-            min_replicas=1,
-            max_replicas=10,
-            target_num_ongoing_requests_per_replica=5,
-            upscale_delay_s=0.0,
-            downscale_delay_s=0.0,
-        )
-
-        policy_manager = AutoscalingPolicyManager(config)
-
-        # Check that as long as the average number of ongoing requests equals
-        # the target_num_ongoing_requests_per_replica, the number of replicas
-        # stays the same
-        if np.mean(ongoing_requests) == config.target_num_ongoing_requests_per_replica:
-            new_num_replicas = policy_manager.get_decision_num_replicas(
-                current_num_ongoing_requests=ongoing_requests,
-                current_target_num_replicas=4,
-                current_handle_queued_queries=0,
-            )
-            assert new_num_replicas == 4
-
-        # Check downscaling behavior when average number of requests
-        # is lower than target_num_ongoing_requests_per_replica
-        elif np.mean(ongoing_requests) < config.target_num_ongoing_requests_per_replica:
-            new_num_replicas = policy_manager.get_decision_num_replicas(
-                current_num_ongoing_requests=ongoing_requests,
-                current_target_num_replicas=4,
-                current_handle_queued_queries=0,
-            )
-
-            if (
-                config.target_num_ongoing_requests_per_replica
-                - np.mean(ongoing_requests)
-                <= 1
-            ):
-                # Autoscaling uses a ceiling operator, which means a slightly low
-                # current_num_ongoing_requests value is insufficient to downscale
-                assert new_num_replicas == 4
-            else:
-                assert new_num_replicas == 3
-
-        # Check upscaling behavior when average number of requests
-        # is higher than target_num_ongoing_requests_per_replica
-        else:
-            new_num_replicas = policy_manager.get_decision_num_replicas(
-                current_num_ongoing_requests=ongoing_requests,
-                current_target_num_replicas=4,
-                current_handle_queued_queries=0,
-            )
-            assert new_num_replicas == 5
-
-    @pytest.mark.parametrize(
-        "ongoing_requests", [[20, 0, 0, 0], [100, 0, 0, 0], [10, 0, 0, 0]]
-    )
-=======
     @pytest.mark.parametrize("ongoing_requests", [20, 100, 10])
->>>>>>> fbf9f52c
     def test_single_replica_receives_all_requests(self, ongoing_requests):
         target_requests = 5
 
@@ -622,15 +447,9 @@
         policy_manager = AutoscalingPolicyManager(config)
 
         new_num_replicas = policy_manager.get_decision_num_replicas(
-<<<<<<< HEAD
-            current_num_ongoing_requests=ongoing_requests,
-            current_target_num_replicas=4,
-            current_handle_queued_queries=0,
-=======
             total_num_requests=ongoing_requests,
             num_running_replicas=4,
-            curr_target_num_replicas=4,
->>>>>>> fbf9f52c
+            current_handle_queued_queries=4,
         )
         assert new_num_replicas == ongoing_requests / target_requests
 
