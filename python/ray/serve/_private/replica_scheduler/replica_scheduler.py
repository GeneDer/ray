--- conflicted
+++ resolved
@@ -112,22 +112,6 @@
         self,
         pending_request: Optional[PendingRequest] = None,
     ) -> Set[ReplicaID]:
-<<<<<<< HEAD
-        """Apply locality scheduling to the pending request based on the
-        pending request.
-
-        When the reqeust is None, return all replicas. Each call will try to
-        schedule the request to the replicas to the hierarchy of first on the
-        same node, then on the same availability zone, and finally all
-        replicas.
-
-        Args:
-            pending_request: The pending request to be scheduled based on
-                locality policy.
-        Returns:
-            A set of replica IDs that are candidates for the existing
-            scheduling call.
-=======
         """Apply locality scheduling to the pending request.
 
         When the reqeust is None, return all replicas. Each call will try to
@@ -140,7 +124,6 @@
         Returns:
             A set of replica IDs that are candidates based on
             the locality policy.
->>>>>>> 6854e05e
         """
 
         if not pending_request:
