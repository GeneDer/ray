import asyncio
import concurrent.futures
import logging
import threading
import time
import weakref
from abc import ABC, abstractmethod
from asyncio import AbstractEventLoop
from collections import defaultdict
from collections.abc import MutableMapping
from contextlib import contextmanager
from functools import lru_cache, partial
from typing import (
    Any,
    Callable,
    Coroutine,
    DefaultDict,
    Dict,
    List,
    Optional,
    Tuple,
    Union,
)

import ray
from ray.actor import ActorHandle
from ray.exceptions import ActorDiedError, ActorUnavailableError, RayError
from ray.serve._private.common import (
    DeploymentHandleSource,
    DeploymentID,
    DeploymentTargetInfo,
    ReplicaID,
    RequestMetadata,
    RunningReplicaInfo,
)
from ray.serve._private.config import DeploymentConfig
from ray.serve._private.constants import (
    HANDLE_METRIC_PUSH_INTERVAL_S,
    RAY_SERVE_COLLECT_AUTOSCALING_METRICS_ON_HANDLE,
    RAY_SERVE_HANDLE_AUTOSCALING_METRIC_RECORD_PERIOD_S,
    RAY_SERVE_PROXY_PREFER_LOCAL_AZ_ROUTING,
    SERVE_LOGGER_NAME,
)
from ray.serve._private.long_poll import LongPollClient, LongPollNamespace
from ray.serve._private.metrics_utils import InMemoryMetricsStore, MetricsPusher
from ray.serve._private.replica_result import ReplicaResult
<<<<<<< HEAD
from ray.serve._private.request_router import PendingRequest, RequestRouter
=======
from ray.serve._private.replica_scheduler import PendingRequest, ReplicaScheduler
from ray.serve._private.replica_scheduler.replica_wrapper import RunningReplica
>>>>>>> b0b75b9e
from ray.serve._private.utils import (
    generate_request_id,
    resolve_deployment_response,
    run_coroutine_or_future_threadsafe,
)
from ray.serve.config import AutoscalingConfig
from ray.serve.exceptions import BackPressureError, DeploymentUnavailableError
from ray.util import metrics

logger = logging.getLogger(SERVE_LOGGER_NAME)


QUEUED_REQUESTS_KEY = "queued"


class RouterMetricsManager:
    """Manages metrics for the router."""

    PUSH_METRICS_TO_CONTROLLER_TASK_NAME = "push_metrics_to_controller"
    RECORD_METRICS_TASK_NAME = "record_metrics"

    def __init__(
        self,
        deployment_id: DeploymentID,
        handle_id: str,
        self_actor_id: str,
        handle_source: DeploymentHandleSource,
        controller_handle: ActorHandle,
        router_requests_counter: metrics.Counter,
        queued_requests_gauge: metrics.Gauge,
        running_requests_gauge: metrics.Gauge,
    ):
        self._handle_id = handle_id
        self._deployment_id = deployment_id
        self._self_actor_id = self_actor_id
        self._handle_source = handle_source
        self._controller_handle = controller_handle

        # Exported metrics
        self.num_router_requests = router_requests_counter
        self.num_router_requests.set_default_tags(
            {
                "deployment": deployment_id.name,
                "application": deployment_id.app_name,
                "handle": self._handle_id,
                "actor_id": self._self_actor_id,
            }
        )

        self.num_queued_requests = 0
        self.num_queued_requests_gauge = queued_requests_gauge
        self.num_queued_requests_gauge.set_default_tags(
            {
                "deployment": deployment_id.name,
                "application": deployment_id.app_name,
                "handle": self._handle_id,
                "actor_id": self._self_actor_id,
            }
        )
        self.num_queued_requests_gauge.set(0)

        # Track queries sent to replicas for the autoscaling algorithm.
        self.num_requests_sent_to_replicas: DefaultDict[ReplicaID, int] = defaultdict(
            int
        )
        self.num_running_requests_gauge = running_requests_gauge
        self.num_running_requests_gauge.set_default_tags(
            {
                "deployment": deployment_id.name,
                "application": deployment_id.app_name,
                "handle": self._handle_id,
                "actor_id": self._self_actor_id,
            }
        )
        # We use Ray object ref callbacks to update state when tracking
        # number of requests running on replicas. The callbacks will be
        # called from a C++ thread into the router's async event loop,
        # so non-atomic read and write operations need to be guarded by
        # this thread-safe lock.
        self._queries_lock = threading.Lock()
        # Regularly aggregate and push autoscaling metrics to controller
        self.metrics_pusher = MetricsPusher()
        self.metrics_store = InMemoryMetricsStore()
        # The config for the deployment this router sends requests to will be broadcast
        # by the controller. That means it is not available until we get the first
        # update. This includes an optional autoscaling config.
        self._deployment_config: Optional[DeploymentConfig] = None
        # Track whether the metrics manager has been shutdown
        self._shutdown: bool = False

    @contextmanager
    def wrap_request_assignment(self, request_meta: RequestMetadata):
        max_queued_requests = (
            self._deployment_config.max_queued_requests
            if self._deployment_config is not None
            else -1
        )
        if (
            max_queued_requests != -1
            and self.num_queued_requests >= max_queued_requests
        ):
            e = BackPressureError(
                num_queued_requests=self.num_queued_requests,
                max_queued_requests=max_queued_requests,
            )
            logger.warning(e.message)
            raise e

        try:
            self.inc_num_total_requests(request_meta.route)
            self.inc_num_queued_requests()

            yield
        finally:
            # If the request is disconnected before assignment, this coroutine
            # gets cancelled by the caller and an asyncio.CancelledError is
            # raised. The finally block ensures that num_queued_requests
            # is correctly decremented in this case.
            self.dec_num_queued_requests()

    def update_running_replicas(self, running_replicas: List[RunningReplicaInfo]):
        """Prune list of replica ids in self.num_queries_sent_to_replicas.

        We want to avoid self.num_queries_sent_to_replicas from growing
        in memory as the deployment upscales and downscales over time.
        """

        running_replica_set = {replica.replica_id for replica in running_replicas}
        with self._queries_lock:
            self.num_requests_sent_to_replicas = defaultdict(
                int,
                {
                    id: self.num_requests_sent_to_replicas[id]
                    for id, num_queries in self.num_requests_sent_to_replicas.items()
                    if num_queries or id in running_replica_set
                },
            )

    @property
    def autoscaling_config(self) -> Optional[AutoscalingConfig]:
        if self._deployment_config is None:
            return None

        return self._deployment_config.autoscaling_config

    def update_deployment_config(
        self, deployment_config: DeploymentConfig, curr_num_replicas: int
    ):
        """Update the config for the deployment this router sends requests to."""

        if self._shutdown:
            return

        self._deployment_config = deployment_config

        # Start the metrics pusher if autoscaling is enabled.
        autoscaling_config = self.autoscaling_config
        if autoscaling_config:
            self.metrics_pusher.start()
            # Optimization for autoscaling cold start time. If there are
            # currently 0 replicas for the deployment, and there is at
            # least one queued request on this router, then immediately
            # push handle metric to the controller.
            if self.should_send_scaled_to_zero_optimized_push(curr_num_replicas):
                self.push_autoscaling_metrics_to_controller()

            if RAY_SERVE_COLLECT_AUTOSCALING_METRICS_ON_HANDLE:
                # Record number of queued + ongoing requests at regular
                # intervals into the in-memory metrics store
                self.metrics_pusher.register_or_update_task(
                    self.RECORD_METRICS_TASK_NAME,
                    self._add_autoscaling_metrics_point,
                    min(
                        RAY_SERVE_HANDLE_AUTOSCALING_METRIC_RECORD_PERIOD_S,
                        autoscaling_config.metrics_interval_s,
                    ),
                )
                # Push metrics to the controller periodically.
                self.metrics_pusher.register_or_update_task(
                    self.PUSH_METRICS_TO_CONTROLLER_TASK_NAME,
                    self.push_autoscaling_metrics_to_controller,
                    autoscaling_config.metrics_interval_s,
                )
            else:
                self.metrics_pusher.register_or_update_task(
                    self.PUSH_METRICS_TO_CONTROLLER_TASK_NAME,
                    self.push_autoscaling_metrics_to_controller,
                    HANDLE_METRIC_PUSH_INTERVAL_S,
                )

        else:
            if self.metrics_pusher:
                self.metrics_pusher.stop_tasks()

    def inc_num_total_requests(self, route: str):
        self.num_router_requests.inc(tags={"route": route})

    def inc_num_queued_requests(self):
        self.num_queued_requests += 1
        self.num_queued_requests_gauge.set(self.num_queued_requests)

    def dec_num_queued_requests(self):
        self.num_queued_requests -= 1
        self.num_queued_requests_gauge.set(self.num_queued_requests)

    def inc_num_running_requests_for_replica(self, replica_id: ReplicaID):
        with self._queries_lock:
            self.num_requests_sent_to_replicas[replica_id] += 1
            self.num_running_requests_gauge.set(
                sum(self.num_requests_sent_to_replicas.values())
            )

    def dec_num_running_requests_for_replica(self, replica_id: ReplicaID):
        with self._queries_lock:
            self.num_requests_sent_to_replicas[replica_id] -= 1
            self.num_running_requests_gauge.set(
                sum(self.num_requests_sent_to_replicas.values())
            )

    def should_send_scaled_to_zero_optimized_push(self, curr_num_replicas: int) -> bool:
        return (
            self.autoscaling_config is not None
            and curr_num_replicas == 0
            and self.num_queued_requests > 0
        )

    def push_autoscaling_metrics_to_controller(self):
        """Pushes queued and running request metrics to the controller.

        These metrics are used by the controller for autoscaling.
        """

        self._controller_handle.record_handle_metrics.remote(
            send_timestamp=time.time(),
            deployment_id=self._deployment_id,
            handle_id=self._handle_id,
            actor_id=self._self_actor_id,
            handle_source=self._handle_source,
            **self._get_aggregated_requests(),
        )

    def _add_autoscaling_metrics_point(self):
        """Adds metrics point for queued and running requests at replicas.

        Also prunes keys in the in memory metrics store with outdated datapoints.
        """

        timestamp = time.time()
        self.metrics_store.add_metrics_point(
            {QUEUED_REQUESTS_KEY: self.num_queued_requests}, timestamp
        )
        if RAY_SERVE_COLLECT_AUTOSCALING_METRICS_ON_HANDLE:
            self.metrics_store.add_metrics_point(
                self.num_requests_sent_to_replicas, timestamp
            )

        # Prevent in memory metrics store memory from growing
        start_timestamp = time.time() - self.autoscaling_config.look_back_period_s
        self.metrics_store.prune_keys_and_compact_data(start_timestamp)

    def _get_aggregated_requests(self):
        running_requests = dict()
        if RAY_SERVE_COLLECT_AUTOSCALING_METRICS_ON_HANDLE and self.autoscaling_config:
            look_back_period = self.autoscaling_config.look_back_period_s
            running_requests = {
                replica_id: self.metrics_store.window_average(
                    replica_id, time.time() - look_back_period
                )
                # If data hasn't been recorded yet, return current
                # number of queued and ongoing requests.
                or num_requests
                for replica_id, num_requests in self.num_requests_sent_to_replicas.items()  # noqa: E501
            }

        return {
            "queued_requests": self.num_queued_requests,
            "running_requests": running_requests,
        }

    async def shutdown(self):
        """Shutdown metrics manager gracefully."""

        if self.metrics_pusher:
            await self.metrics_pusher.graceful_shutdown()

        self._shutdown = True


class Router(ABC):
    @abstractmethod
    def running_replicas_populated(self) -> bool:
        pass

    @abstractmethod
    def assign_request(
        self,
        request_meta: RequestMetadata,
        *request_args,
        **request_kwargs,
    ) -> concurrent.futures.Future[ReplicaResult]:
        pass

    @abstractmethod
    def shutdown(self) -> concurrent.futures.Future:
        pass


class AsyncioRouter:
    def __init__(
        self,
        controller_handle: ActorHandle,
        deployment_id: DeploymentID,
        handle_id: str,
        self_actor_id: str,
        handle_source: DeploymentHandleSource,
        event_loop: asyncio.BaseEventLoop,
<<<<<<< HEAD
        request_router: Optional[RequestRouter],
=======
>>>>>>> b0b75b9e
        enable_strict_max_ongoing_requests: bool,
        node_id: str,
        availability_zone: Optional[str],
        prefer_local_node_routing: bool,
        resolve_request_arg_func: Coroutine = resolve_deployment_response,
        request_router_class: Optional[Callable] = None,
        replica_scheduler: Optional[ReplicaScheduler] = None,
    ):
        """Used to assign requests to downstream replicas for a deployment.

        The routing behavior is delegated to a RequestRouter; this is a thin
        wrapper that adds metrics and logging.
        """
        self._controller_handle = controller_handle
        self.deployment_id = deployment_id
        self._self_actor_id = self_actor_id
        self._handle_source = handle_source
        self._event_loop = event_loop
        self._request_router_class = request_router_class
        self._enable_strict_max_ongoing_requests = enable_strict_max_ongoing_requests
        self._node_id = node_id
        self._availability_zone = availability_zone
        self._prefer_local_node_routing = prefer_local_node_routing
        # By default, deployment is available unless we receive news
        # otherwise through a long poll broadcast from the controller.
        self._deployment_available = True

<<<<<<< HEAD
        self._request_router: RequestRouter = request_router
=======
        # The request router will be lazy loaded to decouple form the initialization.
        self._request_router: Optional[ReplicaScheduler] = replica_scheduler
>>>>>>> b0b75b9e
        self._resolve_request_arg_func = resolve_request_arg_func

        # Flipped to `True` once the router has received a non-empty
        # replica set at least once.
        self._running_replicas_populated: bool = False

        # Initializing `self._metrics_manager` before `self.long_poll_client` is
        # necessary to avoid race condition where `self.update_deployment_config()`
        # might be called before `self._metrics_manager` instance is created.
        self._metrics_manager = RouterMetricsManager(
            deployment_id,
            handle_id,
            self_actor_id,
            handle_source,
            controller_handle,
            metrics.Counter(
                "serve_num_router_requests",
                description="The number of requests processed by the router.",
                tag_keys=("deployment", "route", "application", "handle", "actor_id"),
            ),
            metrics.Gauge(
                "serve_deployment_queued_queries",
                description=(
                    "The current number of queries to this deployment waiting"
                    " to be assigned to a replica."
                ),
                tag_keys=("deployment", "application", "handle", "actor_id"),
            ),
            metrics.Gauge(
                "serve_num_ongoing_requests_at_replicas",
                description=(
                    "The current number of requests to this deployment that "
                    "have been submitted to a replica."
                ),
                tag_keys=("deployment", "application", "handle", "actor_id"),
            ),
        )

        # The Router needs to stay informed about changes to the target deployment's
        # running replicas and deployment config. We do this via the long poll system.
        # However, for efficiency, we don't want to create a LongPollClient for every
        # DeploymentHandle, so we use a shared LongPollClient that all Routers
        # register themselves with. But first, the router needs to get a fast initial
        # update so that it can start serving requests, which we do with a dedicated
        # LongPollClient that stops running once the shared client takes over.

        self.long_poll_client = LongPollClient(
            controller_handle,
            {
                (
                    LongPollNamespace.DEPLOYMENT_TARGETS,
                    deployment_id,
                ): self.update_deployment_targets,
                (
                    LongPollNamespace.DEPLOYMENT_CONFIG,
                    deployment_id,
                ): self.update_deployment_config,
            },
            call_in_event_loop=self._event_loop,
        )

        shared = SharedRouterLongPollClient.get_or_create(
            controller_handle, self._event_loop
        )
        shared.register(self)

    def request_router(self) -> ReplicaScheduler:
        """Get and lazy loading request router.

        If the request_router_class not provided, call `get_deployment_config`
        api to get the request router class set from the deployment config.
        """
        if not self._request_router:
            if not self._request_router_class:
                deployment_config = ray.get(
                    self._controller_handle.get_deployment_config.remote(
                        self.deployment_id
                    )
                )
                self._request_router_class = (
                    deployment_config.get_request_router_class()
                )

            request_router = self._request_router_class(
                deployment_id=self.deployment_id,
                handle_source=self._handle_source,
                self_node_id=self._node_id,
                self_actor_id=self._self_actor_id,
                self_actor_handle=ray.get_runtime_context().current_actor
                if ray.get_runtime_context().get_actor_id()
                else None,
                # Streaming ObjectRefGenerators are not supported in Ray Client
                use_replica_queue_len_cache=self._enable_strict_max_ongoing_requests,
                create_replica_wrapper_func=lambda r: RunningReplica(r),
                prefer_local_node_routing=self._prefer_local_node_routing,
                prefer_local_az_routing=RAY_SERVE_PROXY_PREFER_LOCAL_AZ_ROUTING,
                self_availability_zone=self._availability_zone,
            )
            self._request_router = request_router

        return self._request_router

    def running_replicas_populated(self) -> bool:
        return self._running_replicas_populated

    def update_deployment_targets(self, deployment_target_info: DeploymentTargetInfo):
        self._deployment_available = deployment_target_info.is_available

        running_replicas = deployment_target_info.running_replicas
<<<<<<< HEAD
        self._request_router.update_running_replicas(running_replicas)
=======
        self.request_router().update_running_replicas(running_replicas)
>>>>>>> b0b75b9e
        self._metrics_manager.update_running_replicas(running_replicas)

        if running_replicas:
            self._running_replicas_populated = True

    def update_deployment_config(self, deployment_config: DeploymentConfig):
        self._metrics_manager.update_deployment_config(
            deployment_config,
<<<<<<< HEAD
            curr_num_replicas=len(self._request_router.curr_replicas),
=======
            curr_num_replicas=len(self.request_router().curr_replicas),
>>>>>>> b0b75b9e
        )

    async def _resolve_request_arguments(
        self,
        request_metadata: RequestMetadata,
        request_args: Tuple[Any],
        request_kwargs: Dict[str, Any],
    ) -> Tuple[Tuple[Any], Dict[str, Any]]:
        """Asynchronously resolve and replace top-level request args and kwargs."""
        new_args = list(request_args)
        new_kwargs = request_kwargs.copy()

        # Map from index -> task for resolving positional arg
        resolve_arg_tasks = {}
        for i, obj in enumerate(request_args):
            task = await self._resolve_request_arg_func(obj, request_metadata)
            if task is not None:
                resolve_arg_tasks[i] = task

        # Map from key -> task for resolving key-word arg
        resolve_kwarg_tasks = {}
        for k, obj in request_kwargs.items():
            task = await self._resolve_request_arg_func(obj, request_metadata)
            if task is not None:
                resolve_kwarg_tasks[k] = task

        # Gather all argument resolution tasks concurrently.
        if resolve_arg_tasks or resolve_kwarg_tasks:
            all_tasks = list(resolve_arg_tasks.values()) + list(
                resolve_kwarg_tasks.values()
            )
            await asyncio.wait(all_tasks)

        # Update new args and new kwargs with resolved arguments
        for index, task in resolve_arg_tasks.items():
            new_args[index] = task.result()
        for key, task in resolve_kwarg_tasks.items():
            new_kwargs[key] = task.result()

        # Return new args and new kwargs
        return new_args, new_kwargs

    def _process_finished_request(
        self,
        replica_id: ReplicaID,
        parent_request_id: str,
        response_id: str,
        result: Union[Any, RayError],
    ):
        self._metrics_manager.dec_num_running_requests_for_replica(replica_id)
        if isinstance(result, ActorDiedError):
            # Replica has died but controller hasn't notified the router yet.
            # Don't consider this replica for requests in the future, and retry
<<<<<<< HEAD
            # routing request.
            self._request_router.on_replica_actor_died(replica_id)
=======
            # scheduling request.
            self.request_router().on_replica_actor_died(replica_id)
>>>>>>> b0b75b9e
            logger.warning(
                f"{replica_id} will not be considered for future "
                "requests because it has died."
            )
        elif isinstance(result, ActorUnavailableError):
            # There are network issues, or replica has died but GCS is down so
            # ActorUnavailableError will be raised until GCS recovers. For the
            # time being, invalidate the cache entry so that we don't try to
            # send requests to this replica without actively probing, and retry
<<<<<<< HEAD
            # routing request.
            self._request_router.on_replica_actor_unavailable(replica_id)
=======
            # scheduling request.
            self.request_router().on_replica_actor_unavailable(replica_id)
>>>>>>> b0b75b9e
            logger.warning(
                f"Request failed because {replica_id} is temporarily unavailable."
            )

    async def route_and_send_request(
        self, pr: PendingRequest
    ) -> Tuple[ReplicaResult, ReplicaID]:
        """Choose a replica for the request and send it.

        This will block indefinitely if no replicas are available to handle the
        request, so it's up to the caller to time out or cancel the request.
        """
<<<<<<< HEAD
        r = await self._request_router.choose_replica_for_request(pr)
=======
        r = await self.request_router().choose_replica_for_request(pr)
>>>>>>> b0b75b9e

        # If the queue len cache is disabled or we're sending a request to Java,
        # then directly send the query and hand the response back. The replica will
        # never reject requests in this code path.
        if not self._enable_strict_max_ongoing_requests or r.is_cross_language:
            result, _ = await r.send_request(pr, with_rejection=False)
            return result, r.replica_id

        while True:
            result = None
            try:
                result, queue_info = await r.send_request(pr, with_rejection=True)
<<<<<<< HEAD
                self._request_router.on_new_queue_len_info(r.replica_id, queue_info)
=======
                self.request_router().on_new_queue_len_info(r.replica_id, queue_info)
>>>>>>> b0b75b9e
                if queue_info.accepted:
                    return result, r.replica_id
            except asyncio.CancelledError:
                # NOTE(edoakes): this is not strictly necessary because there are
                # currently no `await` statements between getting the ref and returning,
                # but I'm adding it defensively.
                if result is not None:
                    result.cancel()

                raise
            except ActorDiedError:
                # Replica has died but controller hasn't notified the router yet.
                # Don't consider this replica for requests in the future, and retry
<<<<<<< HEAD
                # routing request.
                self._request_router.on_replica_actor_died(r.replica_id)
=======
                # scheduling request.
                self.request_router().on_replica_actor_died(r.replica_id)
>>>>>>> b0b75b9e
                logger.warning(
                    f"{r.replica_id} will not be considered for future "
                    "requests because it has died."
                )
            except ActorUnavailableError:
                # There are network issues, or replica has died but GCS is down so
                # ActorUnavailableError will be raised until GCS recovers. For the
                # time being, invalidate the cache entry so that we don't try to
                # send requests to this replica without actively probing, and retry
<<<<<<< HEAD
                # routing request.
                self._request_router.on_replica_actor_unavailable(r.replica_id)
=======
                # scheduling request.
                self.request_router().on_replica_actor_unavailable(r.replica_id)
>>>>>>> b0b75b9e
                logger.warning(f"{r.replica_id} is temporarily unavailable.")

            # If the replica rejects the request, retry the routing process. The
            # request will be placed on the front of the queue to avoid tail latencies.
            # TODO(edoakes): this retry procedure is not perfect because it'll reset the
            # process of choosing candidates replicas (i.e., for locality-awareness).
<<<<<<< HEAD
            r = await self._request_router.choose_replica_for_request(pr, is_retry=True)
=======
            r = await self.request_router().choose_replica_for_request(
                pr, is_retry=True
            )
>>>>>>> b0b75b9e

    async def assign_request(
        self,
        request_meta: RequestMetadata,
        *request_args,
        **request_kwargs,
    ) -> ReplicaResult:
        """Assign a request to a replica and return the resulting object_ref."""

        if not self._deployment_available:
            raise DeploymentUnavailableError(self.deployment_id)

        response_id = generate_request_id()
        assign_request_task = asyncio.current_task()
        ray.serve.context._add_request_pending_assignment(
            request_meta.internal_request_id, response_id, assign_request_task
        )
        assign_request_task.add_done_callback(
            lambda _: ray.serve.context._remove_request_pending_assignment(
                request_meta.internal_request_id, response_id
            )
        )

        with self._metrics_manager.wrap_request_assignment(request_meta):
            # Optimization: if there are currently zero replicas for a deployment,
            # push handle metric to controller to allow for fast cold start time.
            if self._metrics_manager.should_send_scaled_to_zero_optimized_push(
<<<<<<< HEAD
                curr_num_replicas=len(self._request_router.curr_replicas)
=======
                curr_num_replicas=len(self.request_router().curr_replicas)
>>>>>>> b0b75b9e
            ):
                self._metrics_manager.push_autoscaling_metrics_to_controller()

            replica_result = None
            try:
                request_args, request_kwargs = await self._resolve_request_arguments(
                    request_meta, request_args, request_kwargs
                )
                replica_result, replica_id = await self.route_and_send_request(
                    PendingRequest(
                        args=list(request_args),
                        kwargs=request_kwargs,
                        metadata=request_meta,
                    ),
                )

                # Keep track of requests that have been sent out to replicas
                if RAY_SERVE_COLLECT_AUTOSCALING_METRICS_ON_HANDLE:
                    _request_context = ray.serve.context._get_serve_request_context()
                    request_id: str = _request_context.request_id
                    self._metrics_manager.inc_num_running_requests_for_replica(
                        replica_id
                    )
                    callback = partial(
                        self._process_finished_request,
                        replica_id,
                        request_id,
                        response_id,
                    )
                    replica_result.add_done_callback(callback)

                return replica_result
            except asyncio.CancelledError:
                # NOTE(edoakes): this is not strictly necessary because
                # there are currently no `await` statements between
                # getting the ref and returning, but I'm adding it defensively.
                if replica_result is not None:
                    replica_result.cancel()

                raise

    async def shutdown(self):
        await self._metrics_manager.shutdown()


class SingletonThreadRouter(Router):
    """Wrapper class that runs an AsyncioRouter on a separate thread.

    The motivation for this is to avoid user code blocking the event loop and
    preventing the router from making progress.

    Maintains a singleton event loop running in a daemon thread that is shared by
    all AsyncioRouters.
    """

    _asyncio_loop: Optional[asyncio.AbstractEventLoop] = None
    _asyncio_loop_creation_lock = threading.Lock()

    def __init__(self, **passthrough_kwargs):
        assert (
            "event_loop" not in passthrough_kwargs
        ), "SingletonThreadRouter manages the router event loop."

        self._asyncio_router = AsyncioRouter(
            event_loop=self._get_singleton_asyncio_loop(), **passthrough_kwargs
        )

    @classmethod
    def _get_singleton_asyncio_loop(cls) -> asyncio.AbstractEventLoop:
        """Get singleton asyncio loop running in a daemon thread.

        This method is thread safe.
        """
        with cls._asyncio_loop_creation_lock:
            if cls._asyncio_loop is None:
                cls._asyncio_loop = asyncio.new_event_loop()
                thread = threading.Thread(
                    daemon=True,
                    target=cls._asyncio_loop.run_forever,
                )
                thread.start()

        return cls._asyncio_loop

    def running_replicas_populated(self) -> bool:
        return self._asyncio_router.running_replicas_populated()

    def assign_request(
        self,
        request_meta: RequestMetadata,
        *request_args,
        **request_kwargs,
    ) -> concurrent.futures.Future[ReplicaResult]:
        """Routes assign_request call on the internal asyncio loop.

        This method uses `run_coroutine_threadsafe` to execute the actual request
        assignment logic (`_asyncio_router.assign_request`) on the dedicated
        asyncio event loop thread. It returns a `concurrent.futures.Future` that
        can be awaited or queried from the calling thread.

        Returns:
            A concurrent.futures.Future resolving to the ReplicaResult representing
            the assigned request.
        """

        def asyncio_future_callback(
            asyncio_future: asyncio.Future, concurrent_future: concurrent.futures.Future
        ):
            """Callback attached to the asyncio Task running assign_request.

            This runs when the asyncio Task finishes (completes, fails, or is cancelled).
            Its primary goal is to propagate cancellation initiated via the
            `concurrent_future` back to the `ReplicaResult` in situations where
            asyncio_future didn't see the cancellation event in time. Think of it
            like a second line of defense for cancellation of replica results.
            """
            # Check if the cancellation originated from the concurrent.futures.Future
            if (
                concurrent_future.cancelled()
                and not asyncio_future.cancelled()
                and asyncio_future.exception() is None
            ):
                result: ReplicaResult = asyncio_future.result()
                logger.info(
                    "Asyncio task completed despite cancellation attempt. "
                    "Attempting to cancel the request that was assigned to a replica."
                )
                result.cancel()

        task = self._asyncio_loop.create_task(
            self._asyncio_router.assign_request(
                request_meta, *request_args, **request_kwargs
            )
        )
        # Route the actual request assignment coroutine on the asyncio loop thread.
        concurrent_future = run_coroutine_or_future_threadsafe(
            task,
            loop=self._asyncio_loop,
        )
        task.add_done_callback(lambda _: asyncio_future_callback(_, concurrent_future))
        return concurrent_future

    def shutdown(self) -> concurrent.futures.Future:
        return asyncio.run_coroutine_threadsafe(
            self._asyncio_router.shutdown(), loop=self._asyncio_loop
        )


class SharedRouterLongPollClient:
    def __init__(self, controller_handle: ActorHandle, event_loop: AbstractEventLoop):
        self.controller_handler = controller_handle

        # We use a WeakSet to store the Routers so that we don't prevent them
        # from being garbage-collected.
        self.routers: MutableMapping[
            DeploymentID, weakref.WeakSet[AsyncioRouter]
        ] = defaultdict(weakref.WeakSet)

        # Creating the LongPollClient implicitly starts it
        self.long_poll_client = LongPollClient(
            controller_handle,
            key_listeners={},
            call_in_event_loop=event_loop,
        )

    @classmethod
    @lru_cache(maxsize=None)
    def get_or_create(
        cls, controller_handle: ActorHandle, event_loop: AbstractEventLoop
    ) -> "SharedRouterLongPollClient":
        shared = cls(controller_handle=controller_handle, event_loop=event_loop)
        logger.info(f"Started {shared}.")
        return shared

    def update_deployment_targets(
        self,
        deployment_target_info: DeploymentTargetInfo,
        deployment_id: DeploymentID,
    ) -> None:
        for router in self.routers[deployment_id]:
            router.update_deployment_targets(deployment_target_info)
            router.long_poll_client.stop()

    def update_deployment_config(
        self, deployment_config: DeploymentConfig, deployment_id: DeploymentID
    ) -> None:
        for router in self.routers[deployment_id]:
            router.update_deployment_config(deployment_config)
            router.long_poll_client.stop()

    def register(self, router: AsyncioRouter) -> None:
        self.routers[router.deployment_id].add(router)

        # Remove the entries for any deployment ids that no longer have any routers.
        # The WeakSets will automatically lose track of Routers that get GC'd,
        # but the outer dict will keep the key around, so we need to clean up manually.
        # Note the list(...) to avoid mutating self.routers while iterating over it.
        for deployment_id, routers in list(self.routers.items()):
            if not routers:
                self.routers.pop(deployment_id)

        # Register the new listeners on the long poll client.
        # Some of these listeners may already exist, but it's safe to add them again.
        key_listeners = {
            (LongPollNamespace.DEPLOYMENT_TARGETS, deployment_id): partial(
                self.update_deployment_targets, deployment_id=deployment_id
            )
            for deployment_id in self.routers.keys()
        } | {
            (LongPollNamespace.DEPLOYMENT_CONFIG, deployment_id): partial(
                self.update_deployment_config, deployment_id=deployment_id
            )
            for deployment_id in self.routers.keys()
        }
        self.long_poll_client.add_key_listeners(key_listeners)<|MERGE_RESOLUTION|>--- conflicted
+++ resolved
@@ -44,12 +44,8 @@
 from ray.serve._private.long_poll import LongPollClient, LongPollNamespace
 from ray.serve._private.metrics_utils import InMemoryMetricsStore, MetricsPusher
 from ray.serve._private.replica_result import ReplicaResult
-<<<<<<< HEAD
 from ray.serve._private.request_router import PendingRequest, RequestRouter
-=======
-from ray.serve._private.replica_scheduler import PendingRequest, ReplicaScheduler
-from ray.serve._private.replica_scheduler.replica_wrapper import RunningReplica
->>>>>>> b0b75b9e
+from ray.serve._private.request_router.replica_wrapper import RunningReplica
 from ray.serve._private.utils import (
     generate_request_id,
     resolve_deployment_response,
@@ -366,17 +362,13 @@
         self_actor_id: str,
         handle_source: DeploymentHandleSource,
         event_loop: asyncio.BaseEventLoop,
-<<<<<<< HEAD
-        request_router: Optional[RequestRouter],
-=======
->>>>>>> b0b75b9e
         enable_strict_max_ongoing_requests: bool,
         node_id: str,
         availability_zone: Optional[str],
         prefer_local_node_routing: bool,
         resolve_request_arg_func: Coroutine = resolve_deployment_response,
         request_router_class: Optional[Callable] = None,
-        replica_scheduler: Optional[ReplicaScheduler] = None,
+        replica_scheduler: Optional[RequestRouter] = None,
     ):
         """Used to assign requests to downstream replicas for a deployment.
 
@@ -397,12 +389,8 @@
         # otherwise through a long poll broadcast from the controller.
         self._deployment_available = True
 
-<<<<<<< HEAD
-        self._request_router: RequestRouter = request_router
-=======
         # The request router will be lazy loaded to decouple form the initialization.
-        self._request_router: Optional[ReplicaScheduler] = replica_scheduler
->>>>>>> b0b75b9e
+        self._request_router: Optional[RequestRouter] = replica_scheduler
         self._resolve_request_arg_func = resolve_request_arg_func
 
         # Flipped to `True` once the router has received a non-empty
@@ -469,7 +457,7 @@
         )
         shared.register(self)
 
-    def request_router(self) -> ReplicaScheduler:
+    def request_router(self) -> RequestRouter:
         """Get and lazy loading request router.
 
         If the request_router_class not provided, call `get_deployment_config`
@@ -512,11 +500,7 @@
         self._deployment_available = deployment_target_info.is_available
 
         running_replicas = deployment_target_info.running_replicas
-<<<<<<< HEAD
-        self._request_router.update_running_replicas(running_replicas)
-=======
         self.request_router().update_running_replicas(running_replicas)
->>>>>>> b0b75b9e
         self._metrics_manager.update_running_replicas(running_replicas)
 
         if running_replicas:
@@ -525,11 +509,7 @@
     def update_deployment_config(self, deployment_config: DeploymentConfig):
         self._metrics_manager.update_deployment_config(
             deployment_config,
-<<<<<<< HEAD
-            curr_num_replicas=len(self._request_router.curr_replicas),
-=======
             curr_num_replicas=len(self.request_router().curr_replicas),
->>>>>>> b0b75b9e
         )
 
     async def _resolve_request_arguments(
@@ -583,13 +563,8 @@
         if isinstance(result, ActorDiedError):
             # Replica has died but controller hasn't notified the router yet.
             # Don't consider this replica for requests in the future, and retry
-<<<<<<< HEAD
             # routing request.
-            self._request_router.on_replica_actor_died(replica_id)
-=======
-            # scheduling request.
             self.request_router().on_replica_actor_died(replica_id)
->>>>>>> b0b75b9e
             logger.warning(
                 f"{replica_id} will not be considered for future "
                 "requests because it has died."
@@ -599,13 +574,8 @@
             # ActorUnavailableError will be raised until GCS recovers. For the
             # time being, invalidate the cache entry so that we don't try to
             # send requests to this replica without actively probing, and retry
-<<<<<<< HEAD
             # routing request.
-            self._request_router.on_replica_actor_unavailable(replica_id)
-=======
-            # scheduling request.
             self.request_router().on_replica_actor_unavailable(replica_id)
->>>>>>> b0b75b9e
             logger.warning(
                 f"Request failed because {replica_id} is temporarily unavailable."
             )
@@ -618,11 +588,7 @@
         This will block indefinitely if no replicas are available to handle the
         request, so it's up to the caller to time out or cancel the request.
         """
-<<<<<<< HEAD
-        r = await self._request_router.choose_replica_for_request(pr)
-=======
         r = await self.request_router().choose_replica_for_request(pr)
->>>>>>> b0b75b9e
 
         # If the queue len cache is disabled or we're sending a request to Java,
         # then directly send the query and hand the response back. The replica will
@@ -635,11 +601,7 @@
             result = None
             try:
                 result, queue_info = await r.send_request(pr, with_rejection=True)
-<<<<<<< HEAD
-                self._request_router.on_new_queue_len_info(r.replica_id, queue_info)
-=======
                 self.request_router().on_new_queue_len_info(r.replica_id, queue_info)
->>>>>>> b0b75b9e
                 if queue_info.accepted:
                     return result, r.replica_id
             except asyncio.CancelledError:
@@ -653,13 +615,8 @@
             except ActorDiedError:
                 # Replica has died but controller hasn't notified the router yet.
                 # Don't consider this replica for requests in the future, and retry
-<<<<<<< HEAD
                 # routing request.
-                self._request_router.on_replica_actor_died(r.replica_id)
-=======
-                # scheduling request.
                 self.request_router().on_replica_actor_died(r.replica_id)
->>>>>>> b0b75b9e
                 logger.warning(
                     f"{r.replica_id} will not be considered for future "
                     "requests because it has died."
@@ -669,26 +626,17 @@
                 # ActorUnavailableError will be raised until GCS recovers. For the
                 # time being, invalidate the cache entry so that we don't try to
                 # send requests to this replica without actively probing, and retry
-<<<<<<< HEAD
                 # routing request.
-                self._request_router.on_replica_actor_unavailable(r.replica_id)
-=======
-                # scheduling request.
                 self.request_router().on_replica_actor_unavailable(r.replica_id)
->>>>>>> b0b75b9e
                 logger.warning(f"{r.replica_id} is temporarily unavailable.")
 
             # If the replica rejects the request, retry the routing process. The
             # request will be placed on the front of the queue to avoid tail latencies.
             # TODO(edoakes): this retry procedure is not perfect because it'll reset the
             # process of choosing candidates replicas (i.e., for locality-awareness).
-<<<<<<< HEAD
-            r = await self._request_router.choose_replica_for_request(pr, is_retry=True)
-=======
             r = await self.request_router().choose_replica_for_request(
                 pr, is_retry=True
             )
->>>>>>> b0b75b9e
 
     async def assign_request(
         self,
@@ -716,11 +664,7 @@
             # Optimization: if there are currently zero replicas for a deployment,
             # push handle metric to controller to allow for fast cold start time.
             if self._metrics_manager.should_send_scaled_to_zero_optimized_push(
-<<<<<<< HEAD
-                curr_num_replicas=len(self._request_router.curr_replicas)
-=======
                 curr_num_replicas=len(self.request_router().curr_replicas)
->>>>>>> b0b75b9e
             ):
                 self._metrics_manager.push_autoscaling_metrics_to_controller()
 
